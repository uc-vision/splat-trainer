--- conflicted
+++ resolved
@@ -127,16 +127,8 @@
 
   @beartype
   def step(self, rendering:Rendering, t:float) -> Dict[str, float]:
-<<<<<<< HEAD
     lr = self.update_learning_rate(t)
-=======
-
-<<<<<<< HEAD
->>>>>>> d69654d9
-
-=======
-    
->>>>>>> 9a2250cd338e988b0df8c643b24a35135bc1bc9f
+  
     if self.config.use_depth_lr:
       update_depth(self.points, rendering, self.config.depth_ema)
 
@@ -149,22 +141,6 @@
     
     self.points.zero_grad()
     self.color_opt.zero_grad()
-
-<<<<<<< HEAD
-=======
-
-    lr = eval_varyings(self.config.learning_rates, t)
-    if not self.config.use_depth_lr:
-<<<<<<< HEAD
-      lr['position'] *= self.scene_extents
-=======
-      lr['position'] *= camera_scene_extents(self.camera_table)
->>>>>>> 9a2250cd338e988b0df8c643b24a35135bc1bc9f
-    
-    self.points.set_learning_rate(**lr)
-    self.color_model.schedule(self.color_opt, 
-            self.config.lr_nn, self.config.lr_image_feature, t)
->>>>>>> d69654d9
     
     return {**lr}
 
