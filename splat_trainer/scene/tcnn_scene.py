--- conflicted
+++ resolved
@@ -48,10 +48,6 @@
   beta2:float = 0.999
 
 
-<<<<<<< HEAD
-
-=======
->>>>>>> d83b4e67
 
   def from_color_gaussians(self, gaussians:Gaussians3D, 
                            camera_table:CameraTable, device:torch.device):
