--- conflicted
+++ resolved
@@ -83,15 +83,12 @@
     return f"SHScene({self.num_points} points)"
 
 
-<<<<<<< HEAD
-=======
   @beartype
   def update_learning_rate(self, lr_scale:float):
     if not self.config.use_depth_lr:
       lr_scale *= self.config.scene_extents
 
     self.points.set_learning_rate(position = self.learning_rates ['position'] * lr_scale)
->>>>>>> 9a2250cd
 
 
   def sh_mask(self, t:float):
