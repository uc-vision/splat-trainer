--- conflicted
+++ resolved
@@ -122,14 +122,11 @@
   if args.bilateral:
     overrides.append("color_corrector=bilateral")
 
-
-<<<<<<< HEAD
   if args.no_viewer:
     overrides.append("trainer.disable_realtime_viewer=true")
-=======
+
   if args.antialias:
     overrides.append("trainer.antialias=true")
->>>>>>> 3afbbb8a
 
   # Output group
   if args.wandb is not None:
