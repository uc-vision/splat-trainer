import argparse
from pathlib import Path
import hydra
import numpy as np
from omegaconf import OmegaConf
from taichi_splatting import TaichiQueue
from termcolor import colored
from splat_trainer.logger.logger import Logger
from splat_trainer import config

from taichi_splatting import TaichiQueue

import torch
import os

<<<<<<< HEAD
from taichi_splatting.taichi_queue import TaichiQueue
=======
from splat_trainer.viewer.viewer import Viewer
>>>>>>> f4855516

config.add_resolvers()



def cfg_from_args():
  parser = argparse.ArgumentParser()

  # General arguments
  parser.add_argument("overrides", nargs="*", help="hydra overrides var=value")
  parser.add_argument("--debug", action="store_true", help="Enable taichi debugging")
  parser.add_argument("--show_config", action="store_true", help="Show config")

  # Dataset group
  dataset_group = parser.add_argument_group("Dataset")
  dataset_group.add_argument("--scan", type=str, default=None, help="Scan json scene file to load")
  dataset_group.add_argument("--colmap", type=str, default=None, help="Colmap scene to load")
  dataset_group.add_argument("--image_scale", type=float, default=None, help="Image scale")
  dataset_group.add_argument("--resize_longest", type=int, default=None, help="Resize longest side")

  # Training group
  training_group = parser.add_argument_group("Training")
  training_group.add_argument("--target", type=int, default=None, help="Target point count")
  training_group.add_argument("--no_alpha", action="store_true", help="Fix point alpha=1.0 in training")
  training_group.add_argument("--steps", type=int, default=None, help="Number of training steps")
  
  training_group.add_argument("--add_points", type=int, default=None, help="Add random background points")
  training_group.add_argument("--limit_points", type=int, default=None, help="Limit the number of points from the dataset to N")
  training_group.add_argument("--random_points", type=int, default=None, help="Initialise with N random points only")

  training_group.add_argument("--tcnn", action="store_true", help="Use tcnn scene")
  training_group.add_argument("--sh", action="store_true", help="Use spherical harmonics scene")
  training_group.add_argument("--bilateral", action="store_true", help="Use bilateral color correction")

  training_group.add_argument("--vis", action="store_true", help="Enable web viewer")


  # Rendering group
  rendering_group = parser.add_argument_group("Rendering")
  rendering_group.add_argument("--antialias", action="store_true", help="Use antialiasing")


  # Output group
  output_group = parser.add_argument_group("Output")
  output_group.add_argument("--project", type=str, required=True, help="Project name")
  output_group.add_argument("--run", type=str, default=None, help="Name for this run")
  output_group.add_argument("--base_path", type=str, default=None, help="Base output path")
  output_group.add_argument("--checkpoint", action="store_true", help="Save checkpoints")
  output_group.add_argument("--wandb", action="store_true", help="Use wandb logging")

  args = parser.parse_args()

  overrides = args.overrides

  # General arguments
  if args.debug:
    overrides.append(f"debug={args.debug}")

  # Dataset group
  if args.scan is not None:
    
    overrides.append("dataset=scan")
    overrides.append(f"dataset.scan_file={os.path.abspath(args.scan)}")

  if args.colmap is not None:
    overrides.append("dataset=colmap")
    overrides.append(f"dataset.base_path={os.path.abspath(args.colmap)}")

  if args.image_scale is not None:
    overrides.append(f"dataset.image_scale={args.image_scale}")
    overrides.append("dataset.resize_longest=null")
  
  if args.resize_longest is not None:
    overrides.append(f"dataset.resize_longest={args.resize_longest}")
    overrides.append("dataset.image_scale=null")

  # Training group
  if args.target is not None:
    overrides.append("controller=target")
    overrides.append(f"trainer.controller.target_count={args.target}")
  
  if args.no_alpha:
    overrides.append("trainer.initial_alpha=1.0")
    overrides.append("trainer.scene.learning_rates.alpha_logit=0.0")

  if args.steps is not None:
    overrides.append(f"trainer.steps={args.steps}")

  assert args.add_points is None or args.random_points is None, "Cannot specify both background and random points"
  assert args.limit_points is None or args.random_points is None, "Cannot specify both limit and random points"

  if args.add_points is not None:
    overrides.append(f"trainer.initial_points={args.add_points}")
    overrides.append("trainer.add_initial_points=true")

  if args.limit_points is not None:
    overrides.append(f"trainer.limit_points={args.limit_points}")


  if args.random_points is not None:
    overrides.append(f"trainer.initial_points={args.random_points}")
    overrides.append("trainer.load_dataset_cloud=false")


  if args.tcnn:
    overrides.append("scene=tcnn")

  if args.sh:
    overrides.append("scene=sh")

  if args.bilateral:
    overrides.append("color_corrector=bilateral")

  if args.vis:
    overrides.append("viewer=splatview")

  if args.antialias:
    overrides.append("trainer.antialias=true")

  # Output group
  if args.wandb is not None:
    overrides.append("logger=wandb")

  if args.checkpoint:
    overrides.append("trainer.save_checkpoints=true")
  
  run_path, args.run = config.setup_project(args.project, args.run, base_path=args.base_path)
  os.chdir(str(run_path))

  overrides += [f"run_name={args.run}", f"project={args.project}", f"base_path={args.base_path}"]

  hydra.initialize(config_path="../config", version_base="1.2")
  cfg = hydra.compose(config_name="config", overrides=overrides)

  if args.show_config:
    print(config.pretty(cfg))

  return cfg

def train_with_config(cfg) -> dict | str:
  import taichi as ti
  from splat_trainer.trainer import Trainer

  torch.set_grad_enabled(False)
  torch.set_float32_matmul_precision('high')

  torch.set_printoptions(precision=4, sci_mode=False)
  np.set_printoptions(precision=4, suppress=True)

  output_path = Path.cwd()
  print(f"Output path {colored(output_path, 'light_green')}")

  with open(output_path / "config.yaml", "w") as f:
      OmegaConf.save(cfg, f)

  logger:Logger = hydra.utils.instantiate(cfg.logger)
  logger.log_config(OmegaConf.to_container(cfg, resolve=True))

  trainer = None
  result = None

  try:
    TaichiQueue.stop()
    TaichiQueue.init(arch=ti.cuda, debug=cfg.debug, device_memory_GB=0.1, threaded=True)
    
    train_config = hydra.utils.instantiate(cfg.trainer, _convert_="object")
    dataset = hydra.utils.instantiate(cfg.dataset)
  
    trainer = Trainer.initialize(train_config, dataset, logger)
    trainer.warmup()

    viewer = hydra.utils.instantiate(cfg.viewer).create_viewer(trainer, enable_training=True)
    result = trainer.train()

    # allow viewer to run if enabled
    viewer.spin()
  except KeyboardInterrupt:
    pass

  finally:
    if trainer is not None:
      trainer.close()
    
    logger.close()
  return result
    
def main():
  cfg = cfg_from_args()
  train_with_config(cfg)


if __name__ == "__main__":
  main()<|MERGE_RESOLUTION|>--- conflicted
+++ resolved
@@ -13,11 +13,8 @@
 import torch
 import os
 
-<<<<<<< HEAD
-from taichi_splatting.taichi_queue import TaichiQueue
-=======
 from splat_trainer.viewer.viewer import Viewer
->>>>>>> f4855516
+
 
 config.add_resolvers()
 
