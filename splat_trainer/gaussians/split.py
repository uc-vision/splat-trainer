--- conflicted
+++ resolved
@@ -13,13 +13,9 @@
 
     
 
-<<<<<<< HEAD
-def point_basis(log_scaling:torch.Tensor, rotation_quat:torch.Tensor):
-  scale = torch.clamp(torch.exp(log_scaling), min=1e-4)
-=======
+
 def point_basis(log_scaling:torch.Tensor, rotation_quat:torch.Tensor, eps:float=1e-4):
   scale = torch.clamp_min(torch.exp(log_scaling), eps)
->>>>>>> f4855516
   r = F.normalize(rotation_quat, dim=1)
 
   return roma.unitquat_to_rotmat(r) * scale.unsqueeze(-2)
