--- conflicted
+++ resolved
@@ -13,35 +13,21 @@
 
     
 
-<<<<<<< HEAD
 def point_basis(log_scaling:torch.Tensor, rotation_quat:torch.Tensor):
   scale = torch.exp(log_scaling)
   r = F.normalize(rotation_quat, dim=1)
-  m = roma.unitquat_to_rotmat(r)
 
-  return m.transpose(1, 2) * scale.unsqueeze(-1)
+  return roma.unitquat_to_rotmat(r) * scale.unsqueeze(-2)
 
 
-def split_by_samples(points: TensorDict, samples: torch.Tensor) -> TensorDict:
-  num_points, n, _ = samples.shape
-
-  basis = point_basis(points['log_scaling'], points['rotation'])
-  point_samples = (samples.view(-1, 3).unsqueeze(1) @ basis.repeat_interleave(repeats=n, dim=0)).squeeze(1)
-=======
-def point_basis(points:TensorDict):
-  scale = torch.exp(points['log_scaling'])
-
-  r = F.normalize(points['rotation'], dim=1)
-  return roma.unitquat_to_rotmat(r) * scale.unsqueeze(-2)
 
 def sample_gaussians(points:TensorDict, local_samples:torch.Tensor, n:int=2):
-  basis = point_basis(points)
+  basis = point_basis(points['log_scaling'], points['rotation'])
   return (basis.repeat_interleave(repeats=n, dim=0) @ local_samples.view(-1, 3).unsqueeze(-1)).view(-1, n, 3)
 
 
 def split_with_offsets(points: TensorDict, offsets: torch.Tensor) -> TensorDict:
   num_points, n, _ = offsets.shape
->>>>>>> 9fd1d13f
 
   gaussians = points.apply(
     partial(torch.repeat_interleave, repeats=n, dim=0), 
@@ -80,9 +66,18 @@
   return split_with_offsets(scaled, offsets)
 
 
-def split_gaussians_uniform(points: TensorDict, n:int=2, scaling:Optional[float]=None, sep:float=0.7) -> TensorDict:
-  """ Split along most significant axis """
-  axis = F.one_hot(torch.argmax(points['log_scaling'], dim=1), num_classes=3)
+def split_gaussians_uniform(points: TensorDict, n:int=2, scaling:Optional[float]=None, sep:float=0.7, random_axis:bool=True) -> TensorDict:
+  if random_axis:
+    normalized_scaling = F.normalize(points['log_scaling'].exp(), dim=1)
+
+    # Randomly choose axis proportional to the scaling
+    axis_probs = normalized_scaling / normalized_scaling.sum(dim=1, keepdim=True)
+    axis = torch.multinomial(axis_probs, num_samples=1).squeeze(1)
+    axis = F.one_hot(axis, num_classes=3)
+  else:
+    # Split along most significant axis
+    axis = F.one_hot(torch.argmax(points['log_scaling'], dim=1), num_classes=3)
+
   values = torch.linspace(-sep, sep, n, device=points['position'].device)
 
   samples = values.view(1, -1, 1) * axis.view(-1, 1, 3)
