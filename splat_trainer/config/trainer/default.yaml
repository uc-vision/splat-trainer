--- conflicted
+++ resolved
@@ -36,21 +36,12 @@
 
   blur_cov: 0.3 # only used if antialias is false
   antialias: False
-<<<<<<< HEAD
-  
-=======
-
->>>>>>> d83b4e67
   densify_interval: 
     _target_: splat_trainer.config.Piecewise
     start: 100
     steps:
       - [0.2, 200]
       - [0.5, 400]
-<<<<<<< HEAD
-
-=======
->>>>>>> d83b4e67
 
   raster_config: 
     _target_: taichi_splatting.RasterConfig
