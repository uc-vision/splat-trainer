# @package _global_

trainer:
  _target_: splat_trainer.trainer.TrainConfig
  load_model: null

  device: "cuda:0"

  lr: ${log_linear:1.0,0.1}

  steps : 20000
  eval_steps: 2000

  save_checkpoints: False
  save_output: True

  # Initialisation from a point cloud
  num_neighbors: 5
  initial_alpha: 0.5
  initial_point_scale: 0.1

  initial_points: 50000
  limit_points: null
  
  add_initial_points: False  # if true, add extra random points to the point cloud
  load_dataset_cloud: True  # if false, use a random point cloud

  ssim_weight: 1.0 # ssim is expensive but converges faster than just l1 loss
  l1_weight: 1.0
  ssim_levels: 4

  scale_reg: ${constant:0.1}
  opacity_reg: ${log_linear:1.0,0.01}

  aspect_reg: ${constant:0.01}

  blur_cov: 0.3 # only used if antialias is false
  antialias: False
<<<<<<< HEAD
  
=======
>>>>>>> d83b4e67

  densify_interval: 
    _target_: splat_trainer.config.Piecewise
    start: 100
    steps:
      - [0.2, 200]
      - [0.5, 400]

  raster_config: 
    _target_: taichi_splatting.RasterConfig


<|MERGE_RESOLUTION|>--- conflicted
+++ resolved
@@ -36,10 +36,6 @@
 
   blur_cov: 0.3 # only used if antialias is false
   antialias: False
-<<<<<<< HEAD
-  
-=======
->>>>>>> d83b4e67
 
   densify_interval: 
     _target_: splat_trainer.config.Piecewise
