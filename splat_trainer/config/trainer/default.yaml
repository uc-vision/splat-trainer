--- conflicted
+++ resolved
@@ -28,17 +28,13 @@
   l1_weight: 1.0
   ssim_levels: 4
 
-<<<<<<< HEAD
-  scale_reg: 0.1
-  opacity_reg: ${log_linear:1.0,0.01}
-  aspect_reg: 0.01
   reg_loss_weight: [1, 1, 1] # opacity, scale, aspect
-=======
+  
   scale_reg: ${log_decay:10.0, 0.01}
   opacity_reg: ${log_decay:0.1, 0.01}
   
   aspect_reg: 0.0
->>>>>>> b4d5c038
+
 
   blur_cov: 0.3 # only used if antialias is false
   antialias: False
