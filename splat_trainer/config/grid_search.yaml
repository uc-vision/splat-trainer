# @package _global_

defaults:
  - logger: wandb
  - controller: target
  - scene: sh
  - trainer: default
  - test_datasets: default
  - color_corrector: nil
<<<<<<< HEAD
  - /hydra/callbacks:
    - manage_rq_workers
    - average_result
  - override hydra/launcher: rq
=======
  - viewer: none
  - hydra/callbacks:
    - average_result
>>>>>>> f4855516
  - _self_


trainer:
  save_checkpoints: False
  save_output: False

<<<<<<< HEAD
  steps: 1000
=======
  steps: 20000 # tiny number for testing
>>>>>>> f4855516

test_scene: ???

worker_machines: test

hydra:
  sweep:
    dir: multirun/${now:%Y-%m-%d}/${now:%H-%M-%S}
    subdir: ${run_name:${hydra:overrides.task}}_/${hydra.job.num}__test_scene=${test_scene}
  job:
    chdir: False
    config:
      override_dirname:
        exclude_keys:
         - test_scene
  mode: MULTIRUN
  sweeper:
    params:
<<<<<<< HEAD
      # test_scene: scan_1457_east, scan_23, bonsai, scan_1457_west, room, scan_21, bicycle, counter, flowers, garden, kitchen, stump, treehill
      # trainer.load_dataset_cloud: True, False
      # trainer.add_initial_points: True, False

      # trainer.add_initial_points: False, True  # if true, add extra random points to the point cloud

      # trainer.reg_loss_weight: choice([1, 1, 1], [0, 0, 0], [1, 0, 0], [0, 1, 0], [0, 0, 1], [1, 1, 0], [1, 0, 1], [0, 1, 1])
      # scene: sh, tcnn
      # trainer.reg_loss_weight: choice([1,0,0], [0,0,1], [1,1,0], [0,1,1])
      # trainer.reg_loss_weight: choice([1,0,0], [0,0,1])
      # color_corrector: nil, bilateral
      test_scene: scan_23, scan_1457_west, scan_1457_east
      # trainer.scene.parameters.log_scaling.lr: choice(0.05077193002287146, 0.04905011407053165)
      # trainer.num_neighbors: 3, 4
      # trainer.initial_alpha: 0.2, 0.3
      # trainer.initial_point_scale: 0.2, 0.3, 0.4
      # test_scene: scan_21, scan_1457_west, treehill, kitchen, counter, flowers, bonsai, scan_23, room


optimize_algorithm: grid_search

project: ${sanitize:${hydra:sweep.dir}}__${project_name:${hydra:overrides.task}}
group_name: ${group_name:${hydra:overrides.task}}
run_name: ${conditional_run_name:${optimize_algorithm},${group_name},${format:${hydra:job.num}},${run_name:${hydra:overrides.task}}}
=======
      +test_scene: scan_1457_east, scan_23, scan_1457_west
      # +test_scene: scan_1457_east, scan_23, bonsai, scan_1457_west, room, scan_21, bicycle, counter, flowers, garden, kitchen, stump, treehill

run_name: ${test_scene}
>>>>>>> f4855516


debug: False<|MERGE_RESOLUTION|>--- conflicted
+++ resolved
@@ -7,16 +7,11 @@
   - trainer: default
   - test_datasets: default
   - color_corrector: nil
-<<<<<<< HEAD
-  - /hydra/callbacks:
+  - viewer: none
+  - hydra/callbacks:
     - manage_rq_workers
     - average_result
   - override hydra/launcher: rq
-=======
-  - viewer: none
-  - hydra/callbacks:
-    - average_result
->>>>>>> f4855516
   - _self_
 
 
@@ -24,11 +19,8 @@
   save_checkpoints: False
   save_output: False
 
-<<<<<<< HEAD
   steps: 1000
-=======
-  steps: 20000 # tiny number for testing
->>>>>>> f4855516
+
 
 test_scene: ???
 
@@ -47,37 +39,15 @@
   mode: MULTIRUN
   sweeper:
     params:
-<<<<<<< HEAD
       # test_scene: scan_1457_east, scan_23, bonsai, scan_1457_west, room, scan_21, bicycle, counter, flowers, garden, kitchen, stump, treehill
-      # trainer.load_dataset_cloud: True, False
-      # trainer.add_initial_points: True, False
-
-      # trainer.add_initial_points: False, True  # if true, add extra random points to the point cloud
-
-      # trainer.reg_loss_weight: choice([1, 1, 1], [0, 0, 0], [1, 0, 0], [0, 1, 0], [0, 0, 1], [1, 1, 0], [1, 0, 1], [0, 1, 1])
-      # scene: sh, tcnn
-      # trainer.reg_loss_weight: choice([1,0,0], [0,0,1], [1,1,0], [0,1,1])
-      # trainer.reg_loss_weight: choice([1,0,0], [0,0,1])
-      # color_corrector: nil, bilateral
       test_scene: scan_23, scan_1457_west, scan_1457_east
-      # trainer.scene.parameters.log_scaling.lr: choice(0.05077193002287146, 0.04905011407053165)
-      # trainer.num_neighbors: 3, 4
-      # trainer.initial_alpha: 0.2, 0.3
-      # trainer.initial_point_scale: 0.2, 0.3, 0.4
-      # test_scene: scan_21, scan_1457_west, treehill, kitchen, counter, flowers, bonsai, scan_23, room
-
 
 optimize_algorithm: grid_search
 
 project: ${sanitize:${hydra:sweep.dir}}__${project_name:${hydra:overrides.task}}
 group_name: ${group_name:${hydra:overrides.task}}
 run_name: ${conditional_run_name:${optimize_algorithm},${group_name},${format:${hydra:job.num}},${run_name:${hydra:overrides.task}}}
-=======
-      +test_scene: scan_1457_east, scan_23, scan_1457_west
-      # +test_scene: scan_1457_east, scan_23, bonsai, scan_1457_west, room, scan_21, bicycle, counter, flowers, garden, kitchen, stump, treehill
 
-run_name: ${test_scene}
->>>>>>> f4855516
 
 
 debug: False