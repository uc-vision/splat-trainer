# @package _global_

logger:
  _target_: splat_trainer.logger.WandbLogger
  entity: UCVision
  project: ${..project}
  name: ${..run_name}
<<<<<<< HEAD
  group: ${..group_name}
  
=======
  group: null
>>>>>>> f4855516
<|MERGE_RESOLUTION|>--- conflicted
+++ resolved
@@ -5,9 +5,4 @@
   entity: UCVision
   project: ${..project}
   name: ${..run_name}
-<<<<<<< HEAD
   group: ${..group_name}
-  
-=======
-  group: null
->>>>>>> f4855516
