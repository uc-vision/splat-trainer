--- conflicted
+++ resolved
@@ -10,23 +10,14 @@
 from typing import Generic, Protocol, Tuple, TypeVar
 from beartype import beartype
 
-<<<<<<< HEAD
-=======
 from torch.optim import Optimizer
 
->>>>>>> d83b4e67
 
 class IsDataclass(Protocol):
     __dataclass_fields__: dict
 
 T = TypeVar('T')
 
-
-<<<<<<< HEAD
-=======
-
-
->>>>>>> d83b4e67
 class Varying(Generic[T], metaclass=ABCMeta):
   @abstractmethod
   def __call__(self, t:float) -> T:
@@ -89,15 +80,12 @@
   varying = {field.name: field.value(t) for field in fields(cfg) if isinstance(field.value, Varying)}
   return replace(cfg, **varying)
   
-<<<<<<< HEAD
-=======
 @beartype
 def schedule_lr(v:Varying[float], t:float,  optimizer:Optimizer):
   lr = v(t)
   for param_group in optimizer.param_groups:
     param_group['lr'] = lr
 
->>>>>>> d83b4e67
 
 def target(name:str, **kwargs):
   return OmegaConf.create({
