--- conflicted
+++ resolved
@@ -1,9 +1,5 @@
-<<<<<<< HEAD
-from dataclasses import dataclass, replace, field
-=======
 from dataclasses import dataclass, replace
 from enum import Enum
->>>>>>> f4855516
 from functools import cached_property, partial
 import heapq
 import json
@@ -95,7 +91,7 @@
   opacity_reg: VaryingFloat = 0.01
   aspect_reg: VaryingFloat = 0.01
 
-  # vis_clusters: int = 1024 # number of point clusters to use for view similarity
+  vis_clusters: int = 1024 # number of point clusters to use for view similarity
 
   antialias:bool = False
   blur_cov:float = 0.3
@@ -422,36 +418,31 @@
 
     worst = []
     log_indexes = strided_indexes(log_count, len(data)) 
-<<<<<<< HEAD
-
-    
-    # clusters = cluster_points(position = self.scene.points['position'], 
-    #                               num_clusters = min(self.config.vis_clusters, self.scene.num_points))
-=======
+    
     clusters = cluster_points(position = self.scene.points['position'], 
                                   num_clusters = min(self.config.vis_clusters, self.scene.num_points))
->>>>>>> f4855516
-
-    # visibility = []
+
+
+    visibility = []
 
     pbar = tqdm(total=len(data), desc=f"rendering {name}", leave=False)
     for i, image_data in enumerate(self.iter_data(data)):
       eval = self.evaluate_image(*image_data, correct_image=correct_image)
 
-      # if i in log_indexes:
-      #   self.log_eval(f"{name}_images/{eval.image_id}", eval, log_source=self.step == 0)
+      if i in log_indexes:
+        self.log_eval(f"{name}_images/{eval.image_id}", eval, log_source=self.step == 0)
 
       add_worst = heapq.heappush if len(worst) < worst_count else heapq.heappushpop
       add_worst(worst, (-eval.metrics['psnr'], eval))    
       rows[eval.filename] = eval.metrics
 
-      # visibility.append(self.vis_vector(eval.rendering, clusters))
+      visibility.append(self.vis_vector(eval.rendering, clusters))
       
       pbar.update(1)
       pbar.set_postfix(**{k:f"{v:.3f}" for k, v in eval.metrics.items()})
 
-    # for i, (_, eval) in enumerate(worst):
-    #   self.log_eval(f"worst_{name}/{i}", eval, log_source=True)
+    for i, (_, eval) in enumerate(worst):
+      self.log_eval(f"worst_{name}/{i}", eval, log_source=True)
 
     self.logger.log_evaluations(f"eval_{name}/evals", rows, step=self.step)
     totals = transpose_rows(list(rows.values()))
@@ -460,21 +451,13 @@
       self.log_value(f"eval_{name}/{k}", np.mean(v))
       self.log_histogram(f"eval_{name}/{k}_hist", torch.tensor(v))
 
-    # visibility = torch.stack(visibility, dim=0)   
-
-<<<<<<< HEAD
-    # self.view_overlaps = (visibility @ visibility.T).to_dense().fill_diagonal_(0.0)
-    # self.view_overlaps = sinkhorn(self.view_overlaps, 10)
-
-    # avg_max = self.view_overlaps.max(dim=1).values.median()
-    # self.log_colormapped(f"eval_{name}/view_overlaps", self.view_overlaps / avg_max)
-=======
+    visibility = torch.stack(visibility, dim=0)   
+
     view_overlaps = (visibility @ visibility.T).to_dense().fill_diagonal_(0.0)
     view_overlaps = sinkhorn(view_overlaps, 10)
 
     avg_max = view_overlaps.max(dim=1).values.median()
     self.log_colormapped(f"eval_{name}/view_overlaps", view_overlaps / avg_max)
->>>>>>> f4855516
 
     return {f"{name}_psnr": float(np.mean(totals['psnr']))}, view_overlaps
 
@@ -593,17 +576,8 @@
 
   def training_step(self, filename:str, camera_params:CameraParams, image_idx:int, image:torch.Tensor, timer:CudaTimer) -> dict:
 
-<<<<<<< HEAD
-    with timer:
-      config = replace(self.config.raster_config, compute_point_heuristics=True, compute_visibility=True,
-                       antialias=self.config.antialias,
-                       blur_cov=self.blur_cov)
-      
-      rendering = self.scene.render(camera_params, config, image_idx)
-=======
     with timer:    
       rendering = self.render(camera_params, image_idx, compute_point_heuristics=True)
->>>>>>> f4855516
       rendering = replace(rendering, image=self.color_corrector.correct(rendering, image_idx))
 
       if self.config.save_visibility:
@@ -656,15 +630,12 @@
 
 
     while self.step < self.config.steps:
-<<<<<<< HEAD
-=======
 
       self.emit("on_update")
       if self.state == TrainerState.Paused:
         time.sleep(0.1)
         continue
       
->>>>>>> f4855516
       if self.step - next_densify > 0:
         self.controller.log_histograms(self.logger, self.step)
         torch.cuda.empty_cache()
@@ -697,31 +668,9 @@
         self.pbar.set_postfix(**metrics, **eval_metrics, **densify_pbar)        
         self.log_values("train", means)
 
-<<<<<<< HEAD
-        # skip first step as it will include compiling kernels
-        if self.step > self.config.log_interval:
-          torch.cuda.synchronize()
-
-          self.log_values("timer", 
-                  dict(step_ms=step_timer.ellapsed() / self.config.log_interval,
-                  render=sum([timer.ellapsed() for timer in self.render_timers]) / self.config.log_interval
-                ))
-
-        finished = self.step >= self.config.steps
-        if ((self.step % self.config.eval_steps) == 0) or finished:
-          eval_metrics = self.evaluate()
-          if (finished or self.config.save_checkpoints) and self.config.save_output:
-            self.write_checkpoint()
-
-          torch.cuda.empty_cache()          
-
-    if self.config.save_visibility:
-      torch.save(self.visibility_log, "visibility_log.pt")
-=======
     eval_metrics = self.eval_checkpoints(True)  # always save final checkpoint unless saving is disabled
     self.state = TrainerState.Stopped
 
->>>>>>> f4855516
     self.pbar.set_postfix(**metrics, **eval_metrics)        
     self.pbar.close()
 
