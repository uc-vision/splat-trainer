from dataclasses import dataclass, replace
from functools import partial
import heapq
import json
import math
from pathlib import Path
<<<<<<< HEAD
import time
from typing import Callable, Tuple, TypeVar
=======
from typing import Callable, Tuple
>>>>>>> 3218bbdd

from tqdm import tqdm 
from termcolor import colored

from beartype import beartype
from beartype.typing import Optional
import numpy as np
import torch

from fused_ssim import fused_ssim
import torch.nn.functional as F
 
from splat_trainer.controller.controller import Controller
from splat_trainer.scene.scene import GaussianScene
from splat_trainer.config import VaryingFloat, VaryingInt, eval_varying
from splat_trainer.util.pointcloud import PointCloud
from splat_trainer.util.lib_bilagrid import fit_affine_colors


from splat_trainer.util.visibility import crop_cloud, random_cloud
from taichi_splatting import Gaussians3D, RasterConfig, Rendering
from taichi_splatting.perspective import CameraParams

from splat_trainer.dataset import Dataset
from splat_trainer.gaussians.loading import from_pointcloud

from splat_trainer.logger import Logger
from splat_trainer.logger.histogram import Histogram

from splat_trainer.scene.sh_scene import  GaussianSceneConfig
from splat_trainer.util.colorize import colorize, get_cv_colormap
from splat_trainer.util.containers import transpose_rows
from splat_trainer.util.misc import CudaTimer, next_multiple, strided_indexes

from splat_trainer.controller import ControllerConfig
from splat_trainer.color_corrector import CorrectorConfig, Corrector
from splat_trainer.viewer import Viewer



@beartype
@dataclass(kw_only=True, frozen=True)
class TrainConfig:
  device: str

  steps: int 
  scene: GaussianSceneConfig
  color_corrector: CorrectorConfig
  controller: ControllerConfig

  load_model: Optional[str] = None

  num_neighbors:int  
  initial_point_scale:float 
  initial_alpha:float 

  limit_points: Optional[int] = None

  initial_points : int 
  add_initial_points: bool = False
  load_dataset_cloud: bool = True

  eval_steps: int    
  log_interval: int  = 20

  num_logged_images: int = 8
  log_worst_images: int  = 2

  densify_interval: VaryingInt = 100

  ssim_weight: float
  l1_weight: float
  ssim_levels: int = 4

  raster_config: RasterConfig = RasterConfig()
  
  scale_reg: VaryingFloat = 0.1
  opacity_reg: VaryingFloat = 0.01
  aspect_reg: VaryingFloat = 0.01

  blur_cov: float
  antialias: bool = True

  save_checkpoints: bool = False
  save_output: bool = True

<<<<<<< HEAD
  lr: Varying[float]
  raster_config: RasterConfig = RasterConfig()

  disable_realtime_viewer: bool = True
  port: int = 8080
=======
>>>>>>> 3218bbdd
  
  
class Trainer:
  def __init__(self, config:TrainConfig,
                scene:GaussianScene, 
                color_corrector: Corrector,
                controller:Controller,
                dataset:Dataset,  
              
              logger:Logger,
              step = 0,
      ):

    self.device = torch.device(config.device)
    self.controller = controller
    self.scene = scene
    self.color_corrector = color_corrector
    self.dataset = dataset

    self.camera_info = dataset.view_info().to(self.device)

    self.config = config

    self.logger = logger
    self.step = step

    self.last_checkpoint = None
    self.render_timers = [CudaTimer() for _ in range(self.config.log_interval)]

    self.color_map = get_cv_colormap().to(self.device)
    self.ssim = partial(fused_ssim, padding="valid")
    self.pbar = None

    self.viewer = Viewer(config, dataset, scene)


  @staticmethod
  def get_initial_points(config:TrainConfig, dataset:Dataset) -> PointCloud:
    device = torch.device(config.device)
    camera_info = dataset.view_info().to(device)

    dataset_cloud = dataset.pointcloud() if config.load_dataset_cloud else None
    points = None

    if dataset_cloud is not None:
      points = dataset_cloud.to(device)
      points = crop_cloud(camera_info, points)

      if points.batch_size[0] == 0:
        raise ValueError("No points visible in dataset images, check input data!")

      print(colored(f"Using {points.batch_size[0]} points from original {dataset_cloud.batch_size[0]}", 'yellow'))
    
      if config.limit_points is not None:
        print(f"Limiting {points.batch_size[0]} points to {config.limit_points}")
        random_indices = torch.randperm(points.batch_size[0])[:config.limit_points]
        points = points[random_indices]
      
    if config.add_initial_points or dataset_cloud is None:
      near, _ = camera_info.depth_range
      random_points = random_cloud(camera_info, config.initial_points)
    
      if points is not None:
        print(f"Adding {random_points.batch_size[0]} random points")
        points = points.concat(random_points)
      else:
        print(f"Using {random_points.batch_size[0]} random points")
        points = random_points

    return points


  @staticmethod
  def initialize(config:TrainConfig, dataset:Dataset, logger:Logger):

    device = torch.device(config.device)
    camera_info = dataset.view_info().to(device)

    print(f"Initializing points from {dataset}")

    initial_points = Trainer.get_initial_points(config, dataset)
    initial_gaussians:Gaussians3D = from_pointcloud(initial_points, 
                                          initial_scale=config.initial_point_scale,
                                          initial_alpha=config.initial_alpha,
                                          num_neighbors=config.num_neighbors)

    scene = config.scene.from_color_gaussians(initial_gaussians, camera_info.camera_table, device)
    controller = config.controller.make_controller(scene)

    num_images = len(dataset.all_cameras)
    color_corrector = config.color_corrector.make_corrector(num_images, config.device)

    if config.save_output:
      output_path = Path.cwd()

      initial_points.save_ply(output_path / "input.ply")
      with open(output_path / "cameras.json", "w") as f:
        json.dump(dataset.camera_json(camera_info.camera_table), f)

    return Trainer(config, scene, color_corrector, controller, dataset, logger)
      

  def state_dict(self):
    return dict(step=self.step, 
                scene=self.scene.state_dict(), 
                controller=self.controller.state_dict())
  

  @property
  def output_path(self):
    return Path.cwd() 

  def write_checkpoint(self):
    iteration_path = self.output_path / f"point_cloud/iteration_{self.step}"
    iteration_path.mkdir(parents=True, exist_ok=True)

    self.scene.write_to(iteration_path)
    
    camera_json = self.dataset.camera_json(self.camera_table)
    with open(iteration_path / "cameras.json", "w") as f:
      json.dump(camera_json, f)

    path = self.output_path / "checkpoint" / f"checkpoint_{self.step}.pt"
    path.parent.mkdir(parents=True, exist_ok=True)
    checkpoint = self.state_dict()
    torch.save(checkpoint, path)


  @staticmethod
  def from_state_dict(config:TrainConfig, dataset:Dataset, logger:Logger, state_dict:dict):

    scene = config.scene.from_state_dict(state_dict['scene'], dataset.view_info().camera_table)
    controller = config.controller.from_state_dict(state_dict['controller'], scene)

    return Trainer(config, scene, controller, dataset, logger, step=state_dict['step'])
    
    
  @property
  def camera_table(self):
    return self.camera_info.camera_table
  
  @property
  def blur_cov(self):
    return  self.config.blur_cov if not self.config.antialias else 0.0
  
  @property
  def t(self):
    return self.step / self.config.steps
  

  def __repr__(self):
    return f"Trainer(step={self.step}, scene={self.scene} controller={self.controller})"


  def camera_params(self, cam_idx:torch.Tensor, image:torch.Tensor):
        near, far = self.dataset.depth_range()
        camera_t_world, projection = self.camera_table.lookup(cam_idx)

        return CameraParams(
            T_camera_world=camera_t_world,
            projection=projection,
            image_size=(image.shape[1], image.shape[0]),
            near_plane=near,
            far_plane=far,
        ).to(self.device, dtype=torch.float32)


  def log_image(self, name, image, caption=None):
    return self.logger.log_image(name, image, caption=caption, step=self.step)
  

  def log_value(self, name, value):
    return self.logger.log_value(name, value, step=self.step) 

  def log_values(self, name, values):
    return self.logger.log_values(name, values, step=self.step)  

  def log_histogram(self, name, values):
    return self.logger.log_histogram(name, values, step=self.step)


  def log_rendering(self, name:str, filename:str, rendering:Rendering, image:torch.Tensor,
                     psnr:float, l1:float, log_image:bool=True):
    self.log_image(f"{name}/render", rendering.image, 
                    caption=f"{filename} PSNR={psnr:.2f} L1={l1:.2f} step={self.step}")
    self.log_image(f"{name}/depth", 
        colorize(self.color_map, rendering.ndc_depth), caption=filename)
    
    if log_image:
      self.log_image(f"{name}/image", image, caption=filename)

  # Rendering, Source Image -> Corrected Image
  ColorCorrect = Callable[[Rendering, torch.Tensor], torch.Tensor]

  def evaluate_dataset(self, name, data, 
                       correct_image:Optional[ColorCorrect] = None, 
                       log_count:int=0, worst_count:int=0):
    if len(data) == 0:
      return {}

    rows = []
    radius_hist = Histogram.empty(range=(-1, 3), num_bins=20, device=self.device) 

    worst = []

    log_indexes = strided_indexes(log_count, len(data)) 

    pbar = tqdm(total=len(data), desc=f"rendering {name}", leave=False)
    for i, (filename, camera_params, image_idx, source_image) in enumerate(self.iter_data(data)):

      config = replace(self.config.raster_config, compute_split_heuristics=True, 
                        antialias=self.config.antialias,
                       blur_cov=self.blur_cov)
      
      rendering = self.scene.render(camera_params, config, image_idx, render_depth=True)
      image = correct_image(rendering, source_image, image_idx) if correct_image is not None else rendering.image

      psnr = compute_psnr(image, source_image)

      l1 = torch.nn.functional.l1_loss(image, source_image)

      radius_hist = radius_hist.append(rendering.point_radii.log() / math.log(10.0), trim=False)
      image_id = filename.replace("/", "_")

      if i in log_indexes:
        self.log_rendering(f"{name}_images/{image_id}", filename, rendering, source_image, 
                           psnr.item(), l1.item(), log_image=self.step == 0)

      add_worst = heapq.heappush if len(worst) < worst_count else heapq.heappushpop
      add_worst(worst, (-psnr.item(), l1.item(), rendering.detach(), source_image, image_id))
      
      eval = dict(filename=filename, psnr = psnr.item(), l1 = l1.item())
      rows.append(eval)
      
      pbar.update(1)
      pbar.set_postfix(psnr=f"{psnr.item():.2f}", l1=f"{l1.item():.4f}")

    for i, (neg_psnr, l1, rendering, source_image, filename) in enumerate(worst):
      self.log_rendering(f"worst_{name}/{i}", filename, rendering, source_image,
                         -neg_psnr, l1, log_image=True)

    self.logger.log_evaluations(f"eval_{name}/evals", rows, step=self.step)
    totals = transpose_rows(rows)
    mean_l1, mean_psnr = np.mean(totals['l1']), np.mean(totals['psnr'])

    self.log_value(f"eval_{name}/psnr", mean_psnr) 
    self.log_value(f"eval_{name}/l1", mean_l1) 

    self.log_histogram(f"eval_{name}/psnr_hist", torch.tensor(totals['psnr']))
    self.log_histogram(f"eval_{name}/radius_hist", radius_hist)

    return {f"{name}_psnr": float(mean_psnr)}


  def evaluate_trained(self, rendering, source_image, image_idx):
    return self.color_corrector.correct(rendering, image_idx)
  
  def evaluate_fit(self, rendering, source_image):
    return fit_affine_colors(rendering.image, source_image)


  def evaluate(self):

    train = self.evaluate_dataset("train", self.dataset.train(shuffle=False), 
        correct_image=self.evaluate_trained,
        log_count=self.config.num_logged_images, 
        worst_count=self.config.log_worst_images)
    
    val = self.evaluate_dataset("val", self.dataset.val(), 
      log_count=self.config.num_logged_images, worst_count=self.config.log_worst_images)
    
    self.evaluate_dataset("val_cc", self.dataset.val(), 
      correct_image=self.evaluate_fit,
      log_count=self.config.num_logged_images, worst_count=self.config.log_worst_images)

    self.scene.log(self.logger, self.step)


    return {**train, **val}
  

  def iter_train(self):
    while True:
      train = self.iter_data(self.dataset.train())
      yield from train

  

  def iter_data(self, iter):
    for filename, image, image_idx in iter:
      image = image.to(self.device, non_blocking=True) 
      
      image = image.to(dtype=torch.float) / 255.0
      camera_params = self.camera_params(image_idx, image)

      yield filename, camera_params, image_idx, image




  def compute_ssim(self, pred:torch.Tensor, ref:torch.Tensor, levels:int=4):
      ref = ref.unsqueeze(0).permute(0, 3, 1, 2).to(memory_format=torch.channels_last)
      pred = pred.unsqueeze(0).permute(0, 3, 1, 2).to(memory_format=torch.channels_last)

      loss = 1.0 - self.ssim(pred, ref)

      for i in range(1, levels):
        pred = F.avg_pool2d(pred, kernel_size=2, stride=2)
        ref = F.avg_pool2d(ref, kernel_size=2, stride=2)

        loss += (1.0 - self.ssim(pred, ref)) 

      return loss / levels
  


  def reg_loss(self, rendering:Rendering) -> Tuple[torch.Tensor, dict]:
    scale_term = (rendering.point_scale / rendering.camera.focal_length[0])
    aspect_term = (rendering.point_scale.max(-1).values / rendering.point_scale.min(-1).values)
    opacity_term = rendering.point_opacity

    regs = dict(
      opacity_reg   =  opacity_term.mean() * eval_varying(self.config.opacity_reg, self.t),  
      scale_reg     =  scale_term.mean() * eval_varying(self.config.scale_reg, self.t),
      aspect_reg    =  aspect_term.mean() * eval_varying(self.config.aspect_reg, self.t),
    )

    return sum(regs.values()), {k:v.item() for k, v in regs.items()}

  def losses(self, rendering:Rendering, image:torch.Tensor):
    metrics = {}
    loss = 0.0

    if self.config.l1_weight > 0:
      l1 = torch.nn.functional.l1_loss(rendering.image, image)
      metrics["l1"] = l1.item()
      loss = l1 * self.config.l1_weight


    if self.config.ssim_weight > 0:  
      ssim = self.compute_ssim(rendering.image, image, self.config.ssim_levels)
      loss += ssim * self.config.ssim_weight 
      metrics["ssim"] = ssim.item()


    reg_loss, reg_losses = self.reg_loss(rendering)
    metrics.update(reg_losses)
    metrics["reg"] = reg_loss.item()
    loss += reg_loss 

    return loss, metrics


  def training_step(self, filename:str, camera_params:CameraParams, image_idx:int, image:torch.Tensor, timer:CudaTimer) -> dict:

    with timer:
      config = replace(self.config.raster_config, compute_split_heuristics=True, 
                       antialias=self.config.antialias,
                       blur_cov=self.blur_cov)  
      
      rendering = self.scene.render(camera_params, config, image_idx)
      rendering = replace(rendering, image=self.color_corrector.correct(rendering, image_idx))

      loss, losses = self.losses(rendering, image)
      loss.backward()

      metrics_scene = self.scene.step(rendering, self.t)
      metrics_cc = self.color_corrector.step(self.t)


    with torch.no_grad():
      metrics =  self.controller.step(rendering, self.t)

    del loss

    self.step += 1
    return dict(**losses, **metrics, **metrics_scene, **metrics_cc)

  
  def train(self):

    self.pbar = tqdm(total=self.config.steps - self.step, desc="training")
    densify_metrics = dict(n = self.scene.num_points)
    next_densify = next_multiple(self.step, self.config.densify_interval(self.t))

    metrics = {}
    eval_metrics = {}
    
    iter_train = self.iter_train()
    step_timer = CudaTimer()

    while self.step < self.config.steps:

      if self.step - next_densify > 0:
        self.controller.log_histograms(self.logger, self.step)
        densify_metrics = self.controller.densify_and_prune(self.step, self.config.steps)

        self.log_values("densify", densify_metrics)
        next_densify += self.config.densify_interval(self.t)

      self.viewer.aquire_lock()

      if self.step % self.config.eval_steps == 0:
          eval_metrics = self.evaluate()
          if self.config.save_checkpoints and self.config.save_output:
            self.write_checkpoint()


          self.log_values("train", dict(blur_cov=self.blur_cov))
          torch.cuda.empty_cache()

<<<<<<< HEAD
=======
      if self.step - next_densify > 0:
        self.controller.log_histograms(self.logger, self.step)

        torch.cuda.empty_cache()
        densify_metrics = self.controller.densify_and_prune(self.t)

        self.log_values("densify", densify_metrics)
        next_densify += eval_varying(self.config.densify_interval, self.t)
      

>>>>>>> 3218bbdd
      with torch.enable_grad():
        with step_timer:
          steps = [self.training_step(*next(iter_train), timer=timer) 
                  for timer in self.render_timers]

      torch.cuda.empty_cache()

      self.viewer.release_lock()
      self.viewer.update(self.step)

      if self.step % self.config.log_interval  == 0:
        steps = transpose_rows(steps)

        self.pbar.update(self.config.log_interval)

        means = {k:np.mean(v) for k, v in steps.items()}
        metrics = {k:f"{means[k]:.4f}" for k in ['l1', 'ssim', 'reg'] if k in means}
        densify_pbar = {k:f"{densify_metrics[k]}" for k in ['split', 'prune', 'n'] if k in densify_metrics}

        self.pbar.set_postfix(**metrics, **eval_metrics, **densify_pbar)        
        self.log_values("train", means)

        # skip first step as it will include compiling kernels
        if self.step > self.config.log_interval:
          torch.cuda.synchronize()

          self.log_values("timer", 
                  dict(step_ms=step_timer.ellapsed() / self.config.log_interval,
                  render=sum([timer.ellapsed() for timer in self.render_timers]) / self.config.log_interval
                ))

<<<<<<< HEAD

    eval_metrics = self.evaluate(self.config.save_output)
=======
    eval_metrics = self.evaluate()
    if self.config.save_output:
      self.write_checkpoint()
>>>>>>> 3218bbdd

    self.pbar.set_postfix(**metrics, **eval_metrics)        
    self.pbar.close()

    return eval_metrics
    

  def close(self):
    if self.pbar is not None:
      self.pbar.close()


def compute_psnr(a, b):
  return 10 * torch.log10(1 / torch.nn.functional.mse_loss(a, b))  <|MERGE_RESOLUTION|>--- conflicted
+++ resolved
@@ -4,12 +4,7 @@
 import json
 import math
 from pathlib import Path
-<<<<<<< HEAD
-import time
-from typing import Callable, Tuple, TypeVar
-=======
 from typing import Callable, Tuple
->>>>>>> 3218bbdd
 
 from tqdm import tqdm 
 from termcolor import colored
@@ -96,14 +91,9 @@
   save_checkpoints: bool = False
   save_output: bool = True
 
-<<<<<<< HEAD
-  lr: Varying[float]
-  raster_config: RasterConfig = RasterConfig()
-
   disable_realtime_viewer: bool = True
   port: int = 8080
-=======
->>>>>>> 3218bbdd
+
   
   
 class Trainer:
@@ -499,10 +489,12 @@
 
       if self.step - next_densify > 0:
         self.controller.log_histograms(self.logger, self.step)
-        densify_metrics = self.controller.densify_and_prune(self.step, self.config.steps)
+
+        torch.cuda.empty_cache()
+        densify_metrics = self.controller.densify_and_prune(self.t)
 
         self.log_values("densify", densify_metrics)
-        next_densify += self.config.densify_interval(self.t)
+        next_densify += eval_varying(self.config.densify_interval, self.t)
 
       self.viewer.aquire_lock()
 
@@ -515,19 +507,6 @@
           self.log_values("train", dict(blur_cov=self.blur_cov))
           torch.cuda.empty_cache()
 
-<<<<<<< HEAD
-=======
-      if self.step - next_densify > 0:
-        self.controller.log_histograms(self.logger, self.step)
-
-        torch.cuda.empty_cache()
-        densify_metrics = self.controller.densify_and_prune(self.t)
-
-        self.log_values("densify", densify_metrics)
-        next_densify += eval_varying(self.config.densify_interval, self.t)
-      
-
->>>>>>> 3218bbdd
       with torch.enable_grad():
         with step_timer:
           steps = [self.training_step(*next(iter_train), timer=timer) 
@@ -559,14 +538,9 @@
                   render=sum([timer.ellapsed() for timer in self.render_timers]) / self.config.log_interval
                 ))
 
-<<<<<<< HEAD
-
-    eval_metrics = self.evaluate(self.config.save_output)
-=======
     eval_metrics = self.evaluate()
     if self.config.save_output:
       self.write_checkpoint()
->>>>>>> 3218bbdd
 
     self.pbar.set_postfix(**metrics, **eval_metrics)        
     self.pbar.close()
