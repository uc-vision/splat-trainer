--- conflicted
+++ resolved
@@ -485,13 +485,10 @@
     iter_train = self.iter_train()
     step_timer = CudaTimer()
 
-<<<<<<< HEAD
-=======
     if self.config.evaluate_first:
       eval_metrics = self.evaluate()
 
 
->>>>>>> 3afbbb8a
     while self.step < self.config.steps:
 
       if self.step - next_densify > 0:
@@ -513,6 +510,7 @@
 
           self.log_values("train", dict(blur_cov=self.blur_cov))
           torch.cuda.empty_cache()
+
 
       with torch.enable_grad():
         with step_timer:
