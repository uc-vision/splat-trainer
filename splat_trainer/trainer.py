from dataclasses import dataclass, replace
from functools import cached_property, partial
import heapq
import json
import math
from pathlib import Path
from typing import Callable, Tuple

from tqdm import tqdm 
from termcolor import colored

from beartype import beartype
from beartype.typing import Optional
import numpy as np
import torch

from fused_ssim import fused_ssim
import torch.nn.functional as F
 
from splat_trainer.controller.controller import Controller
from splat_trainer.scene.scene import GaussianScene
from splat_trainer.config import VaryingFloat, VaryingInt, eval_varying
from splat_trainer.util.pointcloud import PointCloud
from splat_trainer.util.lib_bilagrid import fit_affine_colors


from splat_trainer.util.visibility import crop_cloud, random_cloud
from taichi_splatting import Gaussians3D, RasterConfig, Rendering
from taichi_splatting.perspective import CameraParams

from splat_trainer.dataset import Dataset
from splat_trainer.gaussians.loading import from_pointcloud

from splat_trainer.logger import Logger
from splat_trainer.logger.histogram import Histogram

from splat_trainer.scene.sh_scene import  GaussianSceneConfig
from splat_trainer.util.colorize import colorize, get_cv_colormap
from splat_trainer.util.containers import transpose_rows
from splat_trainer.util.misc import CudaTimer, cluster_points, next_multiple, sinkhorn, strided_indexes

from splat_trainer.controller import ControllerConfig
from splat_trainer.color_corrector import CorrectorConfig, Corrector



@beartype
@dataclass(kw_only=True, frozen=True)
class TrainConfig:
  device: str

  steps: int 
  scene: GaussianSceneConfig
  color_corrector: CorrectorConfig
  controller: ControllerConfig

  load_model: Optional[str] = None

  num_neighbors:int  
  initial_point_scale:float 
  initial_alpha:float 

  limit_points: Optional[int] = None

  initial_points : int 
  add_initial_points: bool = False
  load_dataset_cloud: bool = True

  eval_steps: int    
  log_interval: int  = 20

  num_logged_images: int = 8
  log_worst_images: int  = 2

  densify_interval: VaryingInt = 100

  ssim_weight: float
  l1_weight: float
  ssim_levels: int = 4

  raster_config: RasterConfig = RasterConfig()
  
  scale_reg: VaryingFloat = 0.1
  opacity_reg: VaryingFloat = 0.01
  aspect_reg: VaryingFloat = 0.01

  vis_clusters: int = 1024 # number of point clusters to use for view similarity

  blur_cov: float
  antialias: bool = True

  save_checkpoints: bool = False
  save_output: bool = True
<<<<<<< HEAD
=======

@dataclass(frozen=True)
class Evaluation:
  filename:str
  rendering:Rendering
  source_image:torch.Tensor

  @property
  def image_id(self):
    return self.filename.replace('/', '_')

  @property
  def log_radii(self):
    return self.rendering.point_radii.log() / math.log(10.0)
  
  @property
  def image(self):
    return self.rendering.image
    
  @cached_property
  def psnr(self):
    return compute_psnr(self.image, self.source_image).item()
  
  @cached_property
  def l1(self):
    return torch.nn.functional.l1_loss(self.image, self.source_image).item()
  
  @cached_property
  def ssim(self):
    ref = self.source_image.unsqueeze(0).permute(0, 3, 1, 2).to(memory_format=torch.channels_last)
    pred = self.image.unsqueeze(0).permute(0, 3, 1, 2).to(memory_format=torch.channels_last)

    return fused_ssim(pred, ref, padding="valid").item()

  @cached_property
  def metrics(self):
    return dict(psnr=self.psnr, l1=self.l1, ssim=self.ssim)
>>>>>>> bbb45257

@dataclass(frozen=True)
class Evaluation:
  filename:str
  rendering:Rendering
  source_image:torch.Tensor

  @property
  def image_id(self):
    return self.filename.replace('/', '_')

  @property
  def log_radii(self):
    return self.rendering.point_radii.log() / math.log(10.0)
  
  @property
  def image(self):
    return self.rendering.image
    
  @cached_property
  def psnr(self):
    return compute_psnr(self.image, self.source_image).item()
  
  @cached_property
  def l1(self):
    return torch.nn.functional.l1_loss(self.image, self.source_image).item()
  
  @cached_property
  def ssim(self):
    ref = self.source_image.unsqueeze(0).permute(0, 3, 1, 2).to(memory_format=torch.channels_last)
    pred = self.image.unsqueeze(0).permute(0, 3, 1, 2).to(memory_format=torch.channels_last)

    return fused_ssim(pred, ref, padding="valid").item()

  @cached_property
  def metrics(self):
    return dict(psnr=self.psnr, l1=self.l1, ssim=self.ssim)

  disable_realtime_viewer: bool = True
  port: int = 8080

  
  

  

  
class Trainer:
  def __init__(self, config:TrainConfig,
                scene:GaussianScene, 
                color_corrector: Corrector,
                controller:Controller,
                dataset:Dataset,  
              
              logger:Logger,
              step = 0,
      ):

    self.device = torch.device(config.device)
    self.controller = controller
    self.scene = scene
    self.color_corrector = color_corrector
    self.dataset = dataset

    self.camera_info = dataset.view_info().to(self.device)

    self.config = config

    self.logger = logger
    self.step = step

    self.last_checkpoint = None
    self.render_timers = [CudaTimer() for _ in range(self.config.log_interval)]

    self.color_map = get_cv_colormap().to(self.device)
    self.ssim = partial(fused_ssim, padding="valid")
    self.pbar = None

    self.view_overlaps: Optional[torch.Tensor] = None


  @staticmethod
  def get_initial_points(config:TrainConfig, dataset:Dataset) -> PointCloud:
    device = torch.device(config.device)
    camera_info = dataset.view_info().to(device)

    dataset_cloud:Optional[PointCloud] = dataset.pointcloud() if config.load_dataset_cloud else None
    points = None

    if dataset_cloud is not None:
      points = dataset_cloud.to(device)
      points = crop_cloud(camera_info, points)

      if points.batch_size[0] == 0:
        raise ValueError("No points visible in dataset images, check input data!")

      print(colored(f"Using {points.batch_size[0]} points from original {dataset_cloud.batch_size[0]}", 'yellow'))
    
      if config.limit_points is not None:
        print(f"Limiting {points.batch_size[0]} points to {config.limit_points}")
        random_indices = torch.randperm(points.batch_size[0])[:config.limit_points]
        points = points[random_indices]
      
    if config.add_initial_points or dataset_cloud is None:
      near, _ = camera_info.depth_range
      random_points = random_cloud(camera_info, config.initial_points)
      if points is not None:
        print(f"Adding {random_points.batch_size[0]} random points")
        points = torch.cat([points, random_points], dim=0)
      else:
        print(f"Using {random_points.batch_size[0]} random points")
        points = random_points

    return points


  @staticmethod
  def initialize(config:TrainConfig, dataset:Dataset, logger:Logger):

    device = torch.device(config.device)
    camera_info = dataset.view_info().to(device)

    print(f"Initializing points from {dataset}")

    initial_points = Trainer.get_initial_points(config, dataset)
    initial_gaussians:Gaussians3D = from_pointcloud(initial_points, 
                                          initial_scale=config.initial_point_scale,
                                          initial_alpha=config.initial_alpha,
                                          num_neighbors=config.num_neighbors)

    scene = config.scene.from_color_gaussians(initial_gaussians, camera_info.camera_table, device)
    controller = config.controller.make_controller(scene)

    num_images = len(dataset.all_cameras)
    color_corrector = config.color_corrector.make_corrector(num_images, config.device)

    if config.save_output:
      output_path = Path.cwd()

      initial_points.save_ply(output_path / "input.ply")
      with open(output_path / "cameras.json", "w") as f:
        json.dump(dataset.camera_json(camera_info.camera_table), f)

    return Trainer(config, scene, color_corrector, controller, dataset, logger)
      

  def state_dict(self):
    return dict(step=self.step, 
                scene=self.scene.state_dict(), 
                controller=self.controller.state_dict())
  

  @property
  def output_path(self):
    return Path.cwd() 

  def write_checkpoint(self):
    iteration_path = self.output_path / f"point_cloud/iteration_{self.step}"
    iteration_path.mkdir(parents=True, exist_ok=True)

    self.scene.write_to(iteration_path)
    
    camera_json = self.dataset.camera_json(self.camera_table)
    with open(iteration_path / "cameras.json", "w") as f:
      json.dump(camera_json, f)

    path = self.output_path / "checkpoint" / f"checkpoint_{self.step}.pt"
    path.parent.mkdir(parents=True, exist_ok=True)
    checkpoint = self.state_dict()
    torch.save(checkpoint, path)


  @staticmethod
  def from_state_dict(config:TrainConfig, dataset:Dataset, logger:Logger, state_dict:dict):

    scene = config.scene.from_state_dict(state_dict['scene'], dataset.view_info().camera_table)
    controller = config.controller.from_state_dict(state_dict['controller'], scene)

    return Trainer(config, scene, controller, dataset, logger, step=state_dict['step'])
    
    
  @property
  def camera_table(self):
    return self.camera_info.camera_table
  
  @property
  def blur_cov(self):
    return  self.config.blur_cov if not self.config.antialias else 0.0
  
  @property
  def t(self):
    return self.step / self.config.steps
  

  def __repr__(self):
    return f"Trainer(step={self.step}, scene={self.scene} controller={self.controller})"


  def camera_params(self, cam_idx:torch.Tensor, image:torch.Tensor):
        near, far = self.dataset.depth_range()
        camera_t_world, projection = self.camera_table.lookup(cam_idx)

        return CameraParams(
            T_camera_world=camera_t_world,
            projection=projection,
            image_size=(image.shape[1], image.shape[0]),
            near_plane=near,
            far_plane=far,
        ).to(self.device, dtype=torch.float32)


  def log_image(self, name, image, caption=None):
    return self.logger.log_image(name, image, caption=caption, step=self.step)
  

  def log_colormapped(self, name, values):
    colorized = colorize(self.color_map, values)
    self.logger.log_image(name, colorized, step=self.step, compressed=False)

  def log_value(self, name, value):
    return self.logger.log_value(name, value, step=self.step) 

  def log_values(self, name, values):
    return self.logger.log_values(name, values, step=self.step)  

  def log_histogram(self, name, values):
    return self.logger.log_histogram(name, values, step=self.step)


  def log_eval(self, name:str, eval:Evaluation, log_source:bool=True):
    self.log_image(f"{name}/render", eval.rendering.image, 
                    caption=f"{eval.filename} PSNR={eval.psnr:.2f} L1={eval.l1:.2f} ssim={eval.ssim:.2f} step={self.step}")
    self.log_image(f"{name}/depth", 
        colorize(self.color_map, eval.rendering.ndc_median_depth), caption=eval.filename)

    if log_source:
      self.log_image(f"{name}/image", eval.source_image, caption=eval.filename)

  # Rendering, Source Image -> Corrected Image
  ColorCorrect = Callable[[Rendering, torch.Tensor], torch.Tensor]

  @beartype
  def evaluate_image(self, filename:str, camera_params:CameraParams, image_idx:int, source_image:torch.Tensor, 
                     correct_image:Optional[ColorCorrect] = None):
    config = replace(self.config.raster_config, compute_visibility=True,
                      antialias=self.config.antialias, blur_cov=self.blur_cov)
    
    rendering = self.scene.render(camera_params, config, image_idx, render_median_depth=True).detach()
    if correct_image is not None:
      image = correct_image(rendering, source_image, image_idx)
      rendering = replace(rendering, image=image)

    return Evaluation(filename, rendering, source_image)

  @torch.compile
  def vis_vector(self, rendering:Rendering, cluster:torch.Tensor):
    idx, vis = rendering.visible
    vector = torch.zeros(cluster.shape, device=self.device)

    # use clustering to reduce number of points
    cluster_vis = torch.scatter_add(vector, 0, cluster[idx], vis)
    return cluster_vis



  def evaluate_dataset(self, name, data, 
                       correct_image:Optional[ColorCorrect] = None, 
                       log_count:int=0, worst_count:int=0):
    if len(data) == 0:
      return {}

    rows = {}
    radius_hist = Histogram.empty(range=(-1, 3), num_bins=20, device=self.device) 

    worst = []
    log_indexes = strided_indexes(log_count, len(data)) 

    
    clusters = cluster_points(position = self.scene.points['position'], 
                                  num_clusters = min(self.config.vis_clusters, self.scene.num_points))

    visibility = []

    pbar = tqdm(total=len(data), desc=f"rendering {name}", leave=False)
    for i, image_data in enumerate(self.iter_data(data)):
      eval = self.evaluate_image(*image_data, correct_image=correct_image)
      radius_hist = radius_hist.append(eval.log_radii, trim=False)

      if i in log_indexes:
        self.log_eval(f"{name}_images/{eval.image_id}", eval, log_source=self.step == 0)

      add_worst = heapq.heappush if len(worst) < worst_count else heapq.heappushpop
      add_worst(worst, (-eval.metrics['psnr'], eval))    
      rows[eval.filename] = eval.metrics

      visibility.append(self.vis_vector(eval.rendering, clusters))
      
      pbar.update(1)
      pbar.set_postfix(**{k:f"{v:.3f}" for k, v in eval.metrics.items()})

    for i, (_, eval) in enumerate(worst):
      self.log_eval(f"worst_{name}/{i}", eval, log_source=True)

    self.logger.log_evaluations(f"eval_{name}/evals", rows, step=self.step)
    totals = transpose_rows(list(rows.values()))

    for k, v in totals.items():
      self.log_value(f"eval_{name}/{k}", np.mean(v))
      self.log_histogram(f"eval_{name}/{k}_hist", torch.tensor(v))
<<<<<<< HEAD

    visibility = torch.stack(visibility, dim=0)   

    self.view_overlaps = (visibility @ visibility.T).to_dense().fill_diagonal_(0.0)
    self.view_overlaps = sinkhorn(self.view_overlaps, 10)

    avg_max = self.view_overlaps.max(dim=1).values.median()
    self.log_colormapped(f"eval_{name}/view_overlaps", self.view_overlaps / avg_max)

=======

    visibility = torch.stack(visibility, dim=0)   

    self.view_overlaps = (visibility @ visibility.T).to_dense().fill_diagonal_(0.0)
    self.view_overlaps = sinkhorn(self.view_overlaps, 10)

    avg_max = self.view_overlaps.max(dim=1).values.median()
    self.log_colormapped(f"eval_{name}/view_overlaps", self.view_overlaps / avg_max)

>>>>>>> bbb45257
    return {f"{name}_psnr": float(np.mean(totals['psnr']))}


  def evaluate_trained(self, rendering, source_image, image_idx):
    return self.color_corrector.correct(rendering, image_idx)
  
  def evaluate_fit(self, rendering, source_image):
    return fit_affine_colors(rendering.image, source_image)


  def evaluate(self):

    train = self.evaluate_dataset("train", self.dataset.train(shuffle=False), 
        correct_image=self.evaluate_trained,
        log_count=self.config.num_logged_images, 
        worst_count=self.config.log_worst_images)
    
    val = self.evaluate_dataset("val", self.dataset.val(), 
      log_count=self.config.num_logged_images, worst_count=self.config.log_worst_images)
    
    self.evaluate_dataset("val_cc", self.dataset.val(), 
      correct_image=self.evaluate_fit,
      log_count=self.config.num_logged_images, worst_count=self.config.log_worst_images)

    self.scene.log(self.logger, self.step)

    return {**train, **val}
  

  def iter_train(self):
    while True:
      train = self.iter_data(self.dataset.train(shuffle=True))
      yield from train

  

  def iter_data(self, iter):
    for filename, image, image_idx in iter:
      image = image.to(self.device, non_blocking=True) 
      
      image = image.to(dtype=torch.float) / 255.0
      camera_params = self.camera_params(image_idx, image)

      yield filename, camera_params, image_idx, image




  def compute_ssim_loss(self, pred:torch.Tensor, ref:torch.Tensor, levels:int=4):
      ref = ref.unsqueeze(0).permute(0, 3, 1, 2).to(memory_format=torch.channels_last)
      pred = pred.unsqueeze(0).permute(0, 3, 1, 2).to(memory_format=torch.channels_last)

      ssim = self.ssim(pred, ref)
      loss = 1.0 - ssim

      for i in range(1, levels):
        pred = F.avg_pool2d(pred, kernel_size=2, stride=2)
        ref = F.avg_pool2d(ref, kernel_size=2, stride=2)

        loss += (1.0 - self.ssim(pred, ref)) 

      return loss / levels, ssim.item()
  


  def reg_loss(self, rendering:Rendering) -> Tuple[torch.Tensor, dict]:
    scale_term = (rendering.point_scale / rendering.camera.focal_length[0]).pow(2)
    aspect_term = (rendering.point_scale.max(-1).values / rendering.point_scale.min(-1).values)
    opacity_term = rendering.point_opacity

    regs = dict(
      opacity_reg   =  opacity_term.mean() * eval_varying(self.config.opacity_reg, self.t),  
      scale_reg     =  scale_term.mean() * eval_varying(self.config.scale_reg, self.t),
      aspect_reg    =  aspect_term.mean() * eval_varying(self.config.aspect_reg, self.t),
    )

    # include total as "reg"
    metrics = {k:v.item() for k, v in regs.items()} 
    total = sum(regs.values())

    metrics["reg"] = total.item()
    return total, metrics

  def losses(self, rendering:Rendering, image:torch.Tensor):
    metrics = {}
    loss = 0.0

    if self.config.l1_weight > 0:
      l1 = torch.nn.functional.l1_loss(rendering.image, image)
      metrics["l1"] = l1.item()
      loss = l1 * self.config.l1_weight


    if self.config.ssim_weight > 0:  
      ssim_loss, ssim_metric = self.compute_ssim_loss(rendering.image, image, self.config.ssim_levels)
      loss += ssim_loss * self.config.ssim_weight 
      metrics["ssim"] = ssim_metric


    reg_loss, reg_losses = self.reg_loss(rendering)
    metrics.update(reg_losses)
    loss += reg_loss 

    return loss, metrics


  def training_step(self, filename:str, camera_params:CameraParams, image_idx:int, image:torch.Tensor, timer:CudaTimer) -> dict:

    with timer:
      config = replace(self.config.raster_config, compute_point_heuristics=True, 
                       antialias=self.config.antialias,
                       blur_cov=self.blur_cov)  
      
      rendering = self.scene.render(camera_params, config, image_idx)
      rendering = replace(rendering, image=self.color_corrector.correct(rendering, image_idx))

      loss, losses = self.losses(rendering, image)
      loss.backward()

      metrics_scene = self.scene.step(rendering, self.t)
      metrics_cc = self.color_corrector.step(self.t)


    with torch.no_grad():
      metrics =  self.controller.step(rendering, self.t)

    del loss

    self.step += 1
    return dict(**losses, **metrics, **metrics_scene, **metrics_cc)

  
  def train(self):

    self.pbar = tqdm(total=self.config.steps - self.step, desc="training")
    densify_metrics = dict(n = self.scene.num_points)
    next_densify = next_multiple(self.step, eval_varying(self.config.densify_interval, self.t))

    metrics = {}
    eval_metrics = {}
    
    iter_train = self.iter_train()
    step_timer = CudaTimer()

    eval_metrics = self.evaluate()


    while self.step < self.config.steps:

      if self.step - next_densify > 0:
        self.controller.log_histograms(self.logger, self.step)

        torch.cuda.empty_cache()
        densify_metrics = self.controller.densify_and_prune(self.t)

        self.log_values("densify", densify_metrics)
        next_densify += eval_varying(self.config.densify_interval, self.t)

      if self.step % self.config.eval_steps == 0:
          eval_metrics = self.evaluate()
          if self.config.save_checkpoints and self.config.save_output:
            self.write_checkpoint()


          self.log_values("train", dict(blur_cov=self.blur_cov))
          torch.cuda.empty_cache()


      with torch.enable_grad():
        with step_timer:
          steps = [self.training_step(*next(iter_train), timer=timer) 
                  for timer in self.render_timers]

      torch.cuda.empty_cache()

      self.viewer.update(self.step)

      if self.step % self.config.log_interval  == 0:
        steps = transpose_rows(steps)

        self.pbar.update(self.config.log_interval)

        means = {k:np.mean(v) for k, v in steps.items()}
        metrics = {k:f"{means[k]:.4f}" for k in ['l1', 'ssim', 'reg'] if k in means}
        densify_pbar = {k:f"{densify_metrics[k]}" for k in ['split', 'prune', 'n'] if k in densify_metrics}

        self.pbar.set_postfix(**metrics, **eval_metrics, **densify_pbar)        
        self.log_values("train", means)

        # skip first step as it will include compiling kernels
        if self.step > self.config.log_interval:
          torch.cuda.synchronize()

          self.log_values("timer", 
                  dict(step_ms=step_timer.ellapsed() / self.config.log_interval,
                  render=sum([timer.ellapsed() for timer in self.render_timers]) / self.config.log_interval
                ))

        finished = self.step >= self.config.steps
        if ((self.step % self.config.eval_steps) == 0) or finished:
          eval_metrics = self.evaluate()
          if (finished or self.config.save_checkpoints) and self.config.save_output:
            self.write_checkpoint()

          torch.cuda.empty_cache()          


    self.pbar.set_postfix(**metrics, **eval_metrics)        
    self.pbar.close()

    return eval_metrics
    

  def close(self):
    if self.pbar is not None:
      self.pbar.close()


def compute_psnr(a, b):
  return 10 * torch.log10(1 / torch.nn.functional.mse_loss(a, b))  <|MERGE_RESOLUTION|>--- conflicted
+++ resolved
@@ -1,4 +1,5 @@
 from dataclasses import dataclass, replace
+from enum import Enum
 from functools import cached_property, partial
 import heapq
 import json
@@ -16,8 +17,11 @@
 
 from fused_ssim import fused_ssim
 import torch.nn.functional as F
+
+from pydispatch import Dispatcher
  
 from splat_trainer.controller.controller import Controller
+from splat_trainer.logger.logger import CompositeLogger
 from splat_trainer.scene.scene import GaussianScene
 from splat_trainer.config import VaryingFloat, VaryingInt, eval_varying
 from splat_trainer.util.pointcloud import PointCloud
@@ -42,6 +46,7 @@
 from splat_trainer.controller import ControllerConfig
 from splat_trainer.color_corrector import CorrectorConfig, Corrector
 
+from splat_trainer.viewer import ViewerConfig
 
 
 @beartype
@@ -53,6 +58,7 @@
   scene: GaussianSceneConfig
   color_corrector: CorrectorConfig
   controller: ControllerConfig
+  viewer: ViewerConfig
 
   load_model: Optional[str] = None
 
@@ -86,13 +92,11 @@
 
   vis_clusters: int = 1024 # number of point clusters to use for view similarity
 
-  blur_cov: float
-  antialias: bool = True
+  antialias:bool = False
+  blur_cov:float = 0.3
 
   save_checkpoints: bool = False
   save_output: bool = True
-<<<<<<< HEAD
-=======
 
 @dataclass(frozen=True)
 class Evaluation:
@@ -130,63 +134,26 @@
   @cached_property
   def metrics(self):
     return dict(psnr=self.psnr, l1=self.l1, ssim=self.ssim)
->>>>>>> bbb45257
-
-@dataclass(frozen=True)
-class Evaluation:
-  filename:str
-  rendering:Rendering
-  source_image:torch.Tensor
-
-  @property
-  def image_id(self):
-    return self.filename.replace('/', '_')
-
-  @property
-  def log_radii(self):
-    return self.rendering.point_radii.log() / math.log(10.0)
-  
-  @property
-  def image(self):
-    return self.rendering.image
-    
-  @cached_property
-  def psnr(self):
-    return compute_psnr(self.image, self.source_image).item()
-  
-  @cached_property
-  def l1(self):
-    return torch.nn.functional.l1_loss(self.image, self.source_image).item()
-  
-  @cached_property
-  def ssim(self):
-    ref = self.source_image.unsqueeze(0).permute(0, 3, 1, 2).to(memory_format=torch.channels_last)
-    pred = self.image.unsqueeze(0).permute(0, 3, 1, 2).to(memory_format=torch.channels_last)
-
-    return fused_ssim(pred, ref, padding="valid").item()
-
-  @cached_property
-  def metrics(self):
-    return dict(psnr=self.psnr, l1=self.l1, ssim=self.ssim)
-
-  disable_realtime_viewer: bool = True
-  port: int = 8080
-
-  
-  
-
-  
-
-  
-class Trainer:
+
+  
+
+class TrainerState(Enum):
+  Stopped = 0
+  Training = 1
+  Paused = 2
+
+  
+  
+class Trainer(Dispatcher):
+  _events_ = ["on_update"]
+
   def __init__(self, config:TrainConfig,
                 scene:GaussianScene, 
                 color_corrector: Corrector,
                 controller:Controller,
-                dataset:Dataset,  
-              
-              logger:Logger,
-              step = 0,
+                dataset:Dataset,              
+                logger:Logger,
+                step = 0
       ):
 
     self.device = torch.device(config.device)
@@ -198,9 +165,10 @@
     self.camera_info = dataset.view_info().to(self.device)
 
     self.config = config
-
-    self.logger = logger
+    self.logger = CompositeLogger(logger)
+
     self.step = step
+    self.state = TrainerState.Stopped
 
     self.last_checkpoint = None
     self.render_timers = [CudaTimer() for _ in range(self.config.log_interval)]
@@ -210,6 +178,10 @@
     self.pbar = None
 
     self.view_overlaps: Optional[torch.Tensor] = None
+
+  
+  def add_logger(self, logger:Logger):
+    self.logger.add_logger(logger)
 
 
   @staticmethod
@@ -316,15 +288,15 @@
   def camera_table(self):
     return self.camera_info.camera_table
   
-  @property
-  def blur_cov(self):
-    return  self.config.blur_cov if not self.config.antialias else 0.0
   
   @property
   def t(self):
-    return self.step / self.config.steps
-  
-
+    return self.step / self.total_steps
+  
+  @property
+  def total_steps(self):
+    return self.config.steps
+  
   def __repr__(self):
     return f"Trainer(step={self.step}, scene={self.scene} controller={self.controller})"
 
@@ -373,12 +345,19 @@
   ColorCorrect = Callable[[Rendering, torch.Tensor], torch.Tensor]
 
   @beartype
+  def render(self, camera_params:CameraParams, image_idx:Optional[int]=None, **options):
+    return self.scene.render(camera_params, image_idx, 
+      compute_visibility=True, **options, 
+      antialias=self.config.antialias,
+      blur_cov=0.0 if self.config.antialias is True else self.config.blur_cov)
+
+
+  @beartype
   def evaluate_image(self, filename:str, camera_params:CameraParams, image_idx:int, source_image:torch.Tensor, 
                      correct_image:Optional[ColorCorrect] = None):
-    config = replace(self.config.raster_config, compute_visibility=True,
-                      antialias=self.config.antialias, blur_cov=self.blur_cov)
-    
-    rendering = self.scene.render(camera_params, config, image_idx, render_median_depth=True).detach()
+    rendering = self.render(camera_params, image_idx, 
+        compute_visibility=True, render_median_depth=True).detach()
+
     if correct_image is not None:
       image = correct_image(rendering, source_image, image_idx)
       rendering = replace(rendering, image=image)
@@ -407,7 +386,6 @@
 
     worst = []
     log_indexes = strided_indexes(log_count, len(data)) 
-
     
     clusters = cluster_points(position = self.scene.points['position'], 
                                   num_clusters = min(self.config.vis_clusters, self.scene.num_points))
@@ -440,7 +418,6 @@
     for k, v in totals.items():
       self.log_value(f"eval_{name}/{k}", np.mean(v))
       self.log_histogram(f"eval_{name}/{k}_hist", torch.tensor(v))
-<<<<<<< HEAD
 
     visibility = torch.stack(visibility, dim=0)   
 
@@ -450,17 +427,6 @@
     avg_max = self.view_overlaps.max(dim=1).values.median()
     self.log_colormapped(f"eval_{name}/view_overlaps", self.view_overlaps / avg_max)
 
-=======
-
-    visibility = torch.stack(visibility, dim=0)   
-
-    self.view_overlaps = (visibility @ visibility.T).to_dense().fill_diagonal_(0.0)
-    self.view_overlaps = sinkhorn(self.view_overlaps, 10)
-
-    avg_max = self.view_overlaps.max(dim=1).values.median()
-    self.log_colormapped(f"eval_{name}/view_overlaps", self.view_overlaps / avg_max)
-
->>>>>>> bbb45257
     return {f"{name}_psnr": float(np.mean(totals['psnr']))}
 
 
@@ -472,7 +438,6 @@
 
 
   def evaluate(self):
-
     train = self.evaluate_dataset("train", self.dataset.train(shuffle=False), 
         correct_image=self.evaluate_trained,
         log_count=self.config.num_logged_images, 
@@ -486,7 +451,6 @@
       log_count=self.config.num_logged_images, worst_count=self.config.log_worst_images)
 
     self.scene.log(self.logger, self.step)
-
     return {**train, **val}
   
 
@@ -496,7 +460,6 @@
       yield from train
 
   
-
   def iter_data(self, iter):
     for filename, image, image_idx in iter:
       image = image.to(self.device, non_blocking=True) 
@@ -507,8 +470,6 @@
       yield filename, camera_params, image_idx, image
 
 
-
-
   def compute_ssim_loss(self, pred:torch.Tensor, ref:torch.Tensor, levels:int=4):
       ref = ref.unsqueeze(0).permute(0, 3, 1, 2).to(memory_format=torch.channels_last)
       pred = pred.unsqueeze(0).permute(0, 3, 1, 2).to(memory_format=torch.channels_last)
@@ -569,12 +530,8 @@
 
   def training_step(self, filename:str, camera_params:CameraParams, image_idx:int, image:torch.Tensor, timer:CudaTimer) -> dict:
 
-    with timer:
-      config = replace(self.config.raster_config, compute_point_heuristics=True, 
-                       antialias=self.config.antialias,
-                       blur_cov=self.blur_cov)  
-      
-      rendering = self.scene.render(camera_params, config, image_idx)
+    with timer:    
+      rendering = self.scene.render(camera_params, image_idx, compute_point_heuristics=True)
       rendering = replace(rendering, image=self.color_corrector.correct(rendering, image_idx))
 
       loss, losses = self.losses(rendering, image)
@@ -583,7 +540,6 @@
       metrics_scene = self.scene.step(rendering, self.t)
       metrics_cc = self.color_corrector.step(self.t)
 
-
     with torch.no_grad():
       metrics =  self.controller.step(rendering, self.t)
 
@@ -592,10 +548,20 @@
     self.step += 1
     return dict(**losses, **metrics, **metrics_scene, **metrics_cc)
 
+
+  def is_training(self):
+    return self.state in (TrainerState.Training, TrainerState.Paused)
+  
+  def set_paused(self, paused:bool):
+    assert self.is_training()
+    self.state = TrainerState.Paused if paused else TrainerState.Training
+    self.pbar.set_description_str(self.state.name)    
+
   
   def train(self):
-
-    self.pbar = tqdm(total=self.config.steps - self.step, desc="training")
+    self.state = TrainerState.Training
+    self.pbar = tqdm(total=self.config.steps - self.step, desc=self.state.name)
+
     densify_metrics = dict(n = self.scene.num_points)
     next_densify = next_multiple(self.step, eval_varying(self.config.densify_interval, self.t))
 
@@ -609,7 +575,8 @@
 
 
     while self.step < self.config.steps:
-
+      self.on_update.emit()
+      
       if self.step - next_densify > 0:
         self.controller.log_histograms(self.logger, self.step)
 
@@ -667,17 +634,17 @@
 
           torch.cuda.empty_cache()          
 
+    self.state = TrainerState.Stopped
 
     self.pbar.set_postfix(**metrics, **eval_metrics)        
     self.pbar.close()
 
+
     return eval_metrics
     
 
   def close(self):
-    if self.pbar is not None:
-      self.pbar.close()
-
+    self.logger.close()
 
 def compute_psnr(a, b):
   return 10 * torch.log10(1 / torch.nn.functional.mse_loss(a, b))  