--- conflicted
+++ resolved
@@ -94,12 +94,6 @@
   save_checkpoints: bool = False
   save_output: bool = True
 
-<<<<<<< HEAD
-=======
-  use_bilateral_grid: bool = False
-  bilateral_grid_shape: Tuple[int, int, int] = (16, 16, 8)
-
->>>>>>> ed1e1d6a
   lr_scheduler: Scheduler = Uniform()
   lr: Varying[float]
 
@@ -498,29 +492,13 @@
         rendering = replace(rendering, image=corrected_image)
 
       loss, losses = self.losses(rendering, image)
-<<<<<<< HEAD
-=======
-      
-      if self.config.use_bilateral_grid:
-        tvloss = 10 * total_variation_loss(self.bil_grids.grids)
-        loss += tvloss
-        self.log_value("train/tvloss", tvloss.item())
->>>>>>> ed1e1d6a
 
       loss.backward()
 
     with torch.no_grad():
       metrics =  self.controller.step(rendering, self.step)
       self.scene.step(rendering, self.step)
-<<<<<<< HEAD
       self.color_corrector.step()
-=======
-
-      if self.config.use_bilateral_grid:
-        self.bil_grid_optimizer.step()
-        self.bil_grid_optimizer.zero_grad(set_to_none=True)
-        self.bil_grid_scheduler.step()
->>>>>>> ed1e1d6a
 
       
     del loss
